'use strict';

var bind = require('./helpers/bind');

// utils is a library of generic helper functions non-specific to axios

var toString = Object.prototype.toString;

// eslint-disable-next-line func-names
var kindOf = (function(cache) {
  // eslint-disable-next-line func-names
  return function(thing) {
    var str = toString.call(thing);
    return cache[str] || (cache[str] = str.slice(8, -1).toLowerCase());
  };
})(Object.create(null));

function kindOfTest(type) {
  type = type.toLowerCase();
  return function isKindOf(thing) {
    return kindOf(thing) === type;
  };
}

/**
 * Array with axios supported protocols.
 */
var supportedProtocols = [ 'http:', 'https:', 'file:' ];

/**
 * Returns URL protocol passed as param if is not undefined or null,
 * otherwise just returns 'http:'
 *
 * @param {String} protocol The String value of URL protocol
 * @returns {String} Protocol if the value is not undefined or null
 */
function getProtocol(protocol) {
  return protocol || 'http:';
}

/**
 * Determine if a value is an Array
 *
 * @param {Object} val The value to test
 * @returns {boolean} True if value is an Array, otherwise false
 */
function isArray(val) {
  return Array.isArray(val);
}

/**
 * Determine if a value is undefined
 *
 * @param {Object} val The value to test
 * @returns {boolean} True if the value is undefined, otherwise false
 */
function isUndefined(val) {
  return typeof val === 'undefined';
}

/**
 * Determine if a value is a Buffer
 *
 * @param {Object} val The value to test
 * @returns {boolean} True if value is a Buffer, otherwise false
 */
function isBuffer(val) {
  return val !== null && !isUndefined(val) && val.constructor !== null && !isUndefined(val.constructor)
    && typeof val.constructor.isBuffer === 'function' && val.constructor.isBuffer(val);
}

/**
 * Determine if a value is an ArrayBuffer
 *
 * @function
 * @param {Object} val The value to test
 * @returns {boolean} True if value is an ArrayBuffer, otherwise false
 */
var isArrayBuffer = kindOfTest('ArrayBuffer');


/**
 * Determine if a value is a view on an ArrayBuffer
 *
 * @param {Object} val The value to test
 * @returns {boolean} True if value is a view on an ArrayBuffer, otherwise false
 */
function isArrayBufferView(val) {
  var result;
  if ((typeof ArrayBuffer !== 'undefined') && (ArrayBuffer.isView)) {
    result = ArrayBuffer.isView(val);
  } else {
    result = (val) && (val.buffer) && (isArrayBuffer(val.buffer));
  }
  return result;
}

/**
 * Determine if a value is a String
 *
 * @param {Object} val The value to test
 * @returns {boolean} True if value is a String, otherwise false
 */
function isString(val) {
  return typeof val === 'string';
}

/**
 * Determine if a value is a Number
 *
 * @param {Object} val The value to test
 * @returns {boolean} True if value is a Number, otherwise false
 */
function isNumber(val) {
  return typeof val === 'number';
}

/**
 * Determine if a value is an Object
 *
 * @param {Object} val The value to test
 * @returns {boolean} True if value is an Object, otherwise false
 */
function isObject(val) {
  return val !== null && typeof val === 'object';
}

/**
 * Determine if a value is a plain Object
 *
 * @param {Object} val The value to test
 * @return {boolean} True if value is a plain Object, otherwise false
 */
function isPlainObject(val) {
  if (kindOf(val) !== 'object') {
    return false;
  }

  var prototype = Object.getPrototypeOf(val);
  return prototype === null || prototype === Object.prototype;
}

/**
 * Determine if a value is a Date
 *
 * @function
 * @param {Object} val The value to test
 * @returns {boolean} True if value is a Date, otherwise false
 */
var isDate = kindOfTest('Date');

/**
 * Determine if a value is a File
 *
 * @function
 * @param {Object} val The value to test
 * @returns {boolean} True if value is a File, otherwise false
 */
var isFile = kindOfTest('File');

/**
 * Determine if a value is a Blob
 *
 * @function
 * @param {Object} val The value to test
 * @returns {boolean} True if value is a Blob, otherwise false
 */
var isBlob = kindOfTest('Blob');

/**
 * Determine if a value is a FileList
 *
 * @function
 * @param {Object} val The value to test
 * @returns {boolean} True if value is a File, otherwise false
 */
var isFileList = kindOfTest('FileList');

/**
 * Determine if a value is a Function
 *
 * @param {Object} val The value to test
 * @returns {boolean} True if value is a Function, otherwise false
 */
function isFunction(val) {
  return toString.call(val) === '[object Function]';
}

/**
 * Determine if a value is a Stream
 *
 * @param {Object} val The value to test
 * @returns {boolean} True if value is a Stream, otherwise false
 */
function isStream(val) {
  return isObject(val) && isFunction(val.pipe);
}

/**
 * Determine if a value is a FormData
 *
 * @param {Object} thing The value to test
 * @returns {boolean} True if value is an FormData, otherwise false
 */
function isFormData(thing) {
  var pattern = '[object FormData]';
  return thing && (
    (typeof FormData === 'function' && thing instanceof FormData) ||
    toString.call(thing) === pattern ||
    (isFunction(thing.toString) && thing.toString() === pattern)
  );
}

/**
 * Determine if a value is a URLSearchParams object
 * @function
 * @param {Object} val The value to test
 * @returns {boolean} True if value is a URLSearchParams object, otherwise false
 */
var isURLSearchParams = kindOfTest('URLSearchParams');

/**
 * Trim excess whitespace off the beginning and end of a string
 *
 * @param {String} str The String to trim
 * @returns {String} The String freed of excess whitespace
 */
function trim(str) {
  return str.trim ? str.trim() : str.replace(/^\s+|\s+$/g, '');
}

/**
 * Determine if we're running in a standard browser environment
 *
 * This allows axios to run in a web worker, and react-native.
 * Both environments support XMLHttpRequest, but not fully standard globals.
 *
 * web workers:
 *  typeof window -> undefined
 *  typeof document -> undefined
 *
 * react-native:
 *  navigator.product -> 'ReactNative'
 * nativescript
 *  navigator.product -> 'NativeScript' or 'NS'
 */
function isStandardBrowserEnv() {
  if (typeof navigator !== 'undefined' && (navigator.product === 'ReactNative' ||
                                           navigator.product === 'NativeScript' ||
                                           navigator.product === 'NS')) {
    return false;
  }
  return (
    typeof window !== 'undefined' &&
    typeof document !== 'undefined'
  );
}

/**
 * Iterate over an Array or an Object invoking a function for each item.
 *
 * If `obj` is an Array callback will be called passing
 * the value, index, and complete array for each item.
 *
 * If 'obj' is an Object callback will be called passing
 * the value, key, and complete object for each property.
 *
 * @param {Object|Array} obj The object to iterate
 * @param {Function} fn The callback to invoke for each item
 */
function forEach(obj, fn) {
  // Don't bother if no value provided
  if (obj === null || typeof obj === 'undefined') {
    return;
  }

  // Force an array if not already something iterable
  if (typeof obj !== 'object') {
    /*eslint no-param-reassign:0*/
    obj = [obj];
  }

  if (isArray(obj)) {
    // Iterate over array values
    for (var i = 0, l = obj.length; i < l; i++) {
      fn.call(null, obj[i], i, obj);
    }
  } else {
    // Iterate over object keys
    for (var key in obj) {
      if (Object.prototype.hasOwnProperty.call(obj, key)) {
        fn.call(null, obj[key], key, obj);
      }
    }
  }
}

/**
 * Accepts varargs expecting each argument to be an object, then
 * immutably merges the properties of each object and returns result.
 *
 * When multiple objects contain the same key the later object in
 * the arguments list will take precedence.
 *
 * Example:
 *
 * ```js
 * var result = merge({foo: 123}, {foo: 456});
 * console.log(result.foo); // outputs 456
 * ```
 *
 * @param {Object} obj1 Object to merge
 * @returns {Object} Result of all merge properties
 */
function merge(/* obj1, obj2, obj3, ... */) {
  var result = {};
  function assignValue(val, key) {
    if (isPlainObject(result[key]) && isPlainObject(val)) {
      result[key] = merge(result[key], val);
    } else if (isPlainObject(val)) {
      result[key] = merge({}, val);
    } else if (isArray(val)) {
      result[key] = val.slice();
    } else {
      result[key] = val;
    }
  }

  for (var i = 0, l = arguments.length; i < l; i++) {
    forEach(arguments[i], assignValue);
  }
  return result;
}

/**
 * Extends object a by mutably adding to it the properties of object b.
 *
 * @param {Object} a The object to be extended
 * @param {Object} b The object to copy properties from
 * @param {Object} thisArg The object to bind function to
 * @return {Object} The resulting value of object a
 */
function extend(a, b, thisArg) {
  forEach(b, function assignValue(val, key) {
    if (thisArg && typeof val === 'function') {
      a[key] = bind(val, thisArg);
    } else {
      a[key] = val;
    }
  });
  return a;
}

/**
 * Remove byte order marker. This catches EF BB BF (the UTF-8 BOM)
 *
 * @param {string} content with BOM
 * @return {string} content value without BOM
 */
function stripBOM(content) {
  if (content.charCodeAt(0) === 0xFEFF) {
    content = content.slice(1);
  }
  return content;
}

/**
<<<<<<< HEAD
 * Inherit the prototype methods from one constructor into another
 * @param {function} constructor
 * @param {function} superConstructor
 * @param {object} [props]
 * @param {object} [descriptors]
 */

function inherits(constructor, superConstructor, props, descriptors) {
  constructor.prototype = Object.create(superConstructor.prototype, descriptors);
  constructor.prototype.constructor = constructor;
  props && Object.assign(constructor.prototype, props);
}

/**
 * Resolve object with deep prototype chain to a flat object
 * @param {Object} sourceObj source object
 * @param {Object} [destObj]
 * @param {Function} [filter]
 * @returns {Object}
 */

function toFlatObject(sourceObj, destObj, filter) {
  var props;
  var i;
  var prop;
  var merged = {};

  destObj = destObj || {};

  do {
    props = Object.getOwnPropertyNames(sourceObj);
    i = props.length;
    while (i-- > 0) {
      prop = props[i];
      if (!merged[prop]) {
        destObj[prop] = sourceObj[prop];
        merged[prop] = true;
      }
    }
    sourceObj = Object.getPrototypeOf(sourceObj);
  } while (sourceObj && (!filter || filter(sourceObj, destObj)) && sourceObj !== Object.prototype);

  return destObj;
}

=======
 * determines whether a string ends with the characters of a specified string
 * @param {String} str
 * @param {String} searchString
 * @param {Number} [position= 0]
 * @returns {boolean}
 */
function endsWith(str, searchString, position) {
  str = String(str);
  if (position === undefined || position > str.length) {
    position = str.length;
  }
  position -= searchString.length;
  var lastIndex = str.indexOf(searchString, position);
  return lastIndex !== -1 && lastIndex === position;
}


/**
 * Returns new array from array like object
 * @param {*} [thing]
 * @returns {Array}
 */
function toArray(thing) {
  if (!thing) return null;
  var i = thing.length;
  if (isUndefined(i)) return null;
  var arr = new Array(i);
  while (i-- > 0) {
    arr[i] = thing[i];
  }
  return arr;
}

// eslint-disable-next-line func-names
var isTypedArray = (function(TypedArray) {
  // eslint-disable-next-line func-names
  return function(thing) {
    return TypedArray && thing instanceof TypedArray;
  };
})(typeof Uint8Array !== 'undefined' && Object.getPrototypeOf(Uint8Array));

>>>>>>> 6b9b05b9
module.exports = {
  supportedProtocols: supportedProtocols,
  getProtocol: getProtocol,
  isArray: isArray,
  isArrayBuffer: isArrayBuffer,
  isBuffer: isBuffer,
  isFormData: isFormData,
  isArrayBufferView: isArrayBufferView,
  isString: isString,
  isNumber: isNumber,
  isObject: isObject,
  isPlainObject: isPlainObject,
  isUndefined: isUndefined,
  isDate: isDate,
  isFile: isFile,
  isBlob: isBlob,
  isFunction: isFunction,
  isStream: isStream,
  isURLSearchParams: isURLSearchParams,
  isStandardBrowserEnv: isStandardBrowserEnv,
  forEach: forEach,
  merge: merge,
  extend: extend,
  trim: trim,
  stripBOM: stripBOM,
<<<<<<< HEAD
  inherits: inherits,
  toFlatObject: toFlatObject
=======
  kindOf: kindOf,
  kindOfTest: kindOfTest,
  endsWith: endsWith,
  toArray: toArray,
  isTypedArray: isTypedArray,
  isFileList: isFileList
>>>>>>> 6b9b05b9
};<|MERGE_RESOLUTION|>--- conflicted
+++ resolved
@@ -365,7 +365,6 @@
 }
 
 /**
-<<<<<<< HEAD
  * Inherit the prototype methods from one constructor into another
  * @param {function} constructor
  * @param {function} superConstructor
@@ -411,7 +410,7 @@
   return destObj;
 }
 
-=======
+/*
  * determines whether a string ends with the characters of a specified string
  * @param {String} str
  * @param {String} searchString
@@ -453,7 +452,6 @@
   };
 })(typeof Uint8Array !== 'undefined' && Object.getPrototypeOf(Uint8Array));
 
->>>>>>> 6b9b05b9
 module.exports = {
   supportedProtocols: supportedProtocols,
   getProtocol: getProtocol,
@@ -479,15 +477,12 @@
   extend: extend,
   trim: trim,
   stripBOM: stripBOM,
-<<<<<<< HEAD
   inherits: inherits,
-  toFlatObject: toFlatObject
-=======
+  toFlatObject: toFlatObject,
   kindOf: kindOf,
   kindOfTest: kindOfTest,
   endsWith: endsWith,
   toArray: toArray,
   isTypedArray: isTypedArray,
   isFileList: isFileList
->>>>>>> 6b9b05b9
 };