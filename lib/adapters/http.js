--- conflicted
+++ resolved
@@ -11,22 +11,7 @@
 var zlib = require('zlib');
 var pkg = require('./../../package.json');
 var Buffer = require('buffer').Buffer;
-<<<<<<< HEAD
 var settle = require('../helpers/settle');
-=======
-
-// Resolve or reject the Promise based on the status
-function settle(resolve, reject, response) {
-  var minCode = 200;
-  var maxCode = 300;
-  if (response.config.hasOwnProperty('maxRedirects')) {
-    maxCode = 400;
-  }
-  (response.status >= minCode && response.status < maxCode ?
-    resolve :
-    reject)(response);
-}
->>>>>>> a04077a1
 
 /*eslint consistent-return:0*/
 module.exports = function httpAdapter(resolve, reject, config) {
