'use strict';

/*global ActiveXObject:true*/

var defaults = require('./../defaults');
var utils = require('./../utils');
var buildURL = require('./../helpers/buildURL');
var parseHeaders = require('./../helpers/parseHeaders');
var transformData = require('./../helpers/transformData');

module.exports = function xhrAdapter(resolve, reject, config) {
  // Transform request data
  var data = transformData(
    config.data,
    config.headers,
    config.transformRequest
  );

  // Merge headers
  var requestHeaders = utils.merge(
    defaults.headers.common,
    defaults.headers[config.method] || {},
    config.headers || {}
  );

  if (utils.isFormData(data)) {
    delete requestHeaders['Content-Type']; // Let the browser set it
  }

  var adapter = (XMLHttpRequest || ActiveXObject), 
      loadEvent = 'onreadystatechange', 
      xDomain = false;

  // For IE 8/9 CORS support
  if(config.xDomain && window.XDomainRequest){
    adapter = window.XDomainRequest;
    loadEvent = 'onload';
    xDomain = true;
  }

  // Create the request
<<<<<<< HEAD
  var request = new adapter('Microsoft.XMLHTTP');

  request.open(config.method.toUpperCase(), buildUrl(config.url, config.params, config.paramsSerializer), true);
=======
  var request = new (XMLHttpRequest || ActiveXObject)('Microsoft.XMLHTTP');
  request.open(config.method.toUpperCase(), buildURL(config.url, config.params, config.paramsSerializer), true);
>>>>>>> 433dd0d0

  // Set the request timeout in MS
  request.timeout = config.timeout;

  // Listen for ready state
  request[loadEvent] = function () {
    if (request && (request.readyState === 4 || xDomain)) {
      // Prepare the response
      var responseHeaders = xDomain ? null : parseHeaders(request.getAllResponseHeaders());
      var responseData = ['text', ''].indexOf(config.responseType || '') !== -1 ? request.responseText : request.response;
      var response = {
        data: transformData(
          responseData,
          responseHeaders,
          config.transformResponse
        ),
        status: request.status,
        statusText: request.statusText,
        headers: responseHeaders,
        config: config
      };
      // Resolve or reject the Promise based on the status
      ((request.status >= 200 && request.status < 300) || (request.responseText && xDomain) ?
        resolve :
        reject)(response);

      // Clean up request
      request = null;
    }
  };

  // Add xsrf header
  // This is only done if running in a standard browser environment.
  // Specifically not if we're in a web worker, or react-native.
  if (utils.isStandardBrowserEnv()) {
    var cookies = require('./../helpers/cookies');
    var isURLSameOrigin = require('./../helpers/isURLSameOrigin');

    // Add xsrf header
    var xsrfValue = isURLSameOrigin(config.url) ?
        cookies.read(config.xsrfCookieName || defaults.xsrfCookieName) :
        undefined;

    if (xsrfValue) {
      requestHeaders[config.xsrfHeaderName || defaults.xsrfHeaderName] = xsrfValue;
    }
  }

  // Add headers to the request
  if(!xDomain)
    utils.forEach(requestHeaders, function (val, key) {
      // Remove Content-Type if data is undefined
      if (!data && key.toLowerCase() === 'content-type') {
        delete requestHeaders[key];
      }
      // Otherwise add header to the request
      else {
        request.setRequestHeader(key, val);
      }
    });

  // Add withCredentials to request if needed
  if (config.withCredentials) {
    request.withCredentials = true;
  }

  // Add responseType to request if needed
  if (config.responseType) {
    try {
      request.responseType = config.responseType;
    } catch (e) {
      if (request.responseType !== 'json') {
        throw e;
      }
    }
  }

  if (utils.isArrayBuffer(data)) {
    data = new DataView(data);
  }

  // Send the request
  request.send(data);
};<|MERGE_RESOLUTION|>--- conflicted
+++ resolved
@@ -7,6 +7,7 @@
 var buildURL = require('./../helpers/buildURL');
 var parseHeaders = require('./../helpers/parseHeaders');
 var transformData = require('./../helpers/transformData');
+var isURLSameOrigin = require('./../helpers/isURLSameOrigin');
 
 module.exports = function xhrAdapter(resolve, reject, config) {
   // Transform request data
@@ -27,26 +28,20 @@
     delete requestHeaders['Content-Type']; // Let the browser set it
   }
 
-  var adapter = (XMLHttpRequest || ActiveXObject), 
-      loadEvent = 'onreadystatechange', 
-      xDomain = false;
+  var adapter = (XMLHttpRequest || ActiveXObject);
+  var loadEvent = 'onreadystatechange';
+  var xDomain = false;
 
   // For IE 8/9 CORS support
-  if(config.xDomain && window.XDomainRequest){
+  if(!isURLSameOrigin(config.url) && window.XDomainRequest){
     adapter = window.XDomainRequest;
     loadEvent = 'onload';
     xDomain = true;
   }
 
   // Create the request
-<<<<<<< HEAD
   var request = new adapter('Microsoft.XMLHTTP');
-
   request.open(config.method.toUpperCase(), buildUrl(config.url, config.params, config.paramsSerializer), true);
-=======
-  var request = new (XMLHttpRequest || ActiveXObject)('Microsoft.XMLHTTP');
-  request.open(config.method.toUpperCase(), buildURL(config.url, config.params, config.paramsSerializer), true);
->>>>>>> 433dd0d0
 
   // Set the request timeout in MS
   request.timeout = config.timeout;
